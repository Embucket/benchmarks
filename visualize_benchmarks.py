--- conflicted
+++ resolved
@@ -378,11 +378,7 @@
     # Parse command line arguments
     parser = argparse.ArgumentParser(description='Generate benchmark visualizations')
     parser.add_argument('--benchmark', default='tpch', help='Benchmark name (e.g., tpch)')
-<<<<<<< HEAD
-    parser.add_argument('--scale-factor', type=int, default=1000, help='Scale factor (e.g., 10 for sf10)')
-=======
     parser.add_argument('--scale-factor', type=int, default=1000, help='Scale factor (e.g., 1000 for sf1000)')
->>>>>>> a136cc58
     parser.add_argument('--output-dir', default='visualizations', help='Output directory for charts')
     parser.add_argument('--base-dir', default='.',
                         help='Base directory where benchmark results are stored')
